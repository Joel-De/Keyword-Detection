--- conflicted
+++ resolved
@@ -78,11 +78,8 @@
 
 # Inference / Testing
 
-<<<<<<< HEAD
-There is a provided model in ./resources/model.pth, trained on the above-mentioned dataset. To run inference, FFmpeg libraries will need to be installed as they are a direct dependency of torchaudio's [StreamReader](https://pytorch.org/audio/main/generated/torchaudio.io.StreamReader.html). Note that this is specifically the dynamic libraries and not the commandline utility itself. 
-=======
-There is a provided model in ./resources/model.pth, trained on the above-mentioned dataset. To run inference, FFmpeg libraries will need to be installed as they are a direct dependency of torchaudio's StreamReader. Note that this is specifically the dynamic libraries and not the commandline utility itself. 
->>>>>>> 8b49bdbb
+
+There is a provided model in ./resources/model.pth, trained on the above-mentioned dataset. To run inference, FFmpeg libraries will need to be installed as they are a direct dependency of torchaudio's [StreamReader](https://pytorch.org/audio/main/generated/torchaudio.io.StreamReader.html). Note that this is specifically the dynamic libraries and not the commandline utility itself.
 
 As such you'll likely need to install ffmpeg with an option analogous to --shared
 
